--- conflicted
+++ resolved
@@ -217,12 +217,8 @@
     by_group : bool
         If True, display graphs separately for each group.
     """
-<<<<<<< HEAD
     # 名字具有迷惑性，可不是计算因子的收益率，而是因子作用下的资产的收益率
-=======
-
     # 这个名字具备迷惑性，不是因子的收益率，而是股票的收益率计算
->>>>>>> 5e662283
     factor_returns = perf.factor_returns(
         factor_data, long_short, group_neutral
     )
